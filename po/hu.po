--- conflicted
+++ resolved
@@ -7,13 +7,8 @@
 msgstr ""
 "Project-Id-Version: org.gnome.Shell.Extensions.GSConnect\n"
 "Report-Msgid-Bugs-To: \n"
-<<<<<<< HEAD
 "POT-Creation-Date: 2018-10-17 21:44+0200\n"
 "PO-Revision-Date: 2018-10-18 22:14+0200\n"
-=======
-"POT-Creation-Date: 2018-10-18 11:12-0700\n"
-"PO-Revision-Date: 2018-05-15 22:55+0200\n"
->>>>>>> 64c674d7
 "Last-Translator: Báthory Péter <bathory86p@gmail.com>\n"
 "Language-Team: \n"
 "Language: hu\n"
@@ -23,21 +18,11 @@
 "Plural-Forms: nplurals=2; plural=(n != 1);\n"
 "X-Generator: Poedit 2.0.6\n"
 
-<<<<<<< HEAD
 #: data/conversation-window.ui:15 src/service/ui/messaging.js:476
-=======
-#: data/conversation-window.ui:14 src/service/ui/messaging.js:482
-#, fuzzy
->>>>>>> 64c674d7
 msgid "Conversations"
 msgstr "Beszélgetés"
 
-<<<<<<< HEAD
 #: data/conversation-window.ui:132 data/conversation-window.ui:136
-=======
-#: data/conversation-window.ui:131 data/conversation-window.ui:135
-#, fuzzy
->>>>>>> 64c674d7
 msgid "Type a message"
 msgstr "Írja be az üzenetet"
 
@@ -365,16 +350,9 @@
 msgid "Discovery Disabled"
 msgstr "Felderítés letiltva"
 
-<<<<<<< HEAD
 #: src/service/daemon.js:582
 msgid "Discovery has been disabled due to the number of devices on this network."
 msgstr "A felderítés le lett tiltva a hálózaton lévő eszközök száma miatt."
-=======
-#: src/service/daemon.js:581
-msgid ""
-"Discovery has been disabled due to the number of devices on this network."
-msgstr ""
->>>>>>> 64c674d7
 
 #: src/service/daemon.js:583 src/service/daemon.js:593
 msgid "Click to open preferences"
@@ -412,13 +390,8 @@
 msgstr "A távoli bevitel nem támogatott Wayland alatt"
 
 #. Create an urgent notification
-<<<<<<< HEAD
 #: src/service/daemon.js:655
 #, javascript-format
-=======
-#: src/service/daemon.js:654
-#, fuzzy, javascript-format
->>>>>>> 64c674d7
 msgid "GSConnect: %s"
 msgstr "GSConnect: %s"
 
@@ -428,12 +401,7 @@
 msgid "Send SMS"
 msgstr "SMS küldése"
 
-<<<<<<< HEAD
 #: src/service/daemon.js:805
-=======
-#: src/service/daemon.js:804
-#, fuzzy
->>>>>>> 64c674d7
 msgid "Dial Number"
 msgstr "Telefonszám hívása"
 
@@ -843,21 +811,11 @@
 msgid "Panel"
 msgstr "Panel"
 
-<<<<<<< HEAD
 #: src/service/ui/settings.js:402
-=======
-#: src/service/ui/settings.js:414
-#, fuzzy
->>>>>>> 64c674d7
 msgid "User Menu"
 msgstr "Felhasználói menü"
 
-<<<<<<< HEAD
 #: src/service/ui/settings.js:848
-=======
-#: src/service/ui/settings.js:860
-#, fuzzy
->>>>>>> 64c674d7
 msgid "Open"
 msgstr "Megnyitás"
 
